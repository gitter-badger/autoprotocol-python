from .container import Container, Well, WellGroup
from .container_type import ContainerType, _CONTAINER_TYPES
from .unit import Unit
from .instruction import *
from .pipette_tools import assign

'''
    :copyright: 2015 by The Autoprotocol Development Team, see AUTHORS
        for more details.
    :license: BSD, see LICENSE for more details

'''


class Ref(object):
    """Link a ref name (string) to a Container instance.

    """
    def __init__(self, name, opts, container):
        self.name = name
        self.opts = opts
        self.container = container


class Protocol(object):
    """
    A Protocol is a sequence of instructions to be executed, and a set of
    containers on which those instructions act.

    Initially, a Protocol has an empty sequence of instructions and no
    referenced containers. To add a reference to a container, use the ref()
    method, which returns a Container

        .. code-block:: python

            p = Protocol()
            my_plate = p.ref("my_plate", id="ct1xae8jabbe6",
                                    cont_type="96-pcr", storage="cold_4")

    To add instructions to the protocol, use the helper methods in this class

        .. code-block:: python

            p.transfer(source=my_plate.well("A1"),
                       dest=my_plate.well("B4"),
                       volume="50:microliter")
            p.thermocycle(my_plate, groups=[
                          { "cycles": 1,
                            "steps": [
                              { "temperature": "95:celsius",
                                "duration": "1:hour"
                              }]
                          }])

    Autoprotocol Output:

        .. code-block:: json

            {
              "refs": {
                "my_plate": {
                  "id": "ct1xae8jabbe6",
                  "store": {
                    "where": "cold_4"
                  }
                }
              },
              "instructions": [
                {
                  "groups": [
                    {
                      "transfer": [
                        {
                          "volume": "50.0:microliter",
                          "to": "my_plate/15",
                          "from": "my_plate/0"
                        }
                      ]
                    }
                  ],
                  "op": "pipette"
                },
                {
                  "volume": "10:microliter",
                  "dataref": null,
                  "object": "my_plate",
                  "groups": [
                    {
                      "cycles": 1,
                      "steps": [
                        {
                          "duration": "1:hour",
                          "temperature": "95:celsius"
                        }
                      ]
                    }
                  ],
                  "op": "thermocycle"
                }
              ]
            }

    """

    def __init__(self, refs=[], instructions=None):
        super(Protocol, self).__init__()
        self.refs = {}
        for ref in refs:
            self.refs[ref.name] = ref
        self.instructions = instructions if instructions is not None else []

    def container_type(self, shortname):
        """
        Convert a ContainerType shortname into a ContainerType object.

        Parameters
        ----------
        shortname : {"384-flat", "384-pcr", "96-flat", "96-pcr", "96-deep",
                    "micro-2.0", "micro-1.5"}
            String representing one of the ContainerTypes in the
            _CONTAINER_TYPES dictionary

        Returns
        -------
        ContainerType
            Returns a Container type object corresponding to the shortname
            passed to the function.  If a ContainerType object is passed,
            that same ContainerType is returned.

        Raises
        ------
        ValueError
            If an unknown ContainerType shortname is passed as a parameter

        """
        if isinstance(shortname, ContainerType):
            return shortname
        elif shortname in _CONTAINER_TYPES:
            return _CONTAINER_TYPES[shortname]
        else:
            raise ValueError("Unknown container type %s (known types=%s)" %
                             (shortname, str(_CONTAINER_TYPES.keys())))

    def ref(self, name, id=None, cont_type=None, storage=None, discard=None):
        """
        Append a Ref object to the list of Refs associated with this protocol
        and returns a Container with the id, container type and storage or
        discard conditions specified.

        Example Usage:

        .. code-block:: python

            p = Protocol()

            # ref a new container (no id specified)
            sample_ref_1 = p.ref("sample_plate_1",
                                 cont_type="96-pcr",
                                 discard=True)

            # ref an existing container with a known id
            sample_ref_2 = p.ref("sample_plate_2",
                                 id="ct1cxae33lkj",
                                 cont_type="96-pcr",
                                 storage="ambient")

        Autoprotocol Output:

        .. code-block:: json

            {
              "refs": {
                "sample_plate_1": {
                  "new": "96-pcr",
                  "discard": true
                },
                "sample_plate_2": {
                  "id": "ct1cxae33lkj",
                  "store": {
                    "where": "ambient"
                  }
                }
              },
              "instructions": []
            }

        Parameters
        ----------
        name : str
            name of the container/ref being created
        id : str
            id of the container being created, from your organization's
            inventory on http://secure.transcriptic.com.  Strings representing
            ids begin with "ct"
        cont_type : str, ContainerType
            container type of the Container object that will be generated
        storage : {"ambient", "cold_20", "cold_4", "warm_37"}, optional
            temperature the container being referenced should be stored at
            after a run is completed.  Either a storage condition must be
            specified or discard must be set to True.
        discard : bool, optional
            if no storage condition is specified and discard is set to True,
            the container being referenced will be discarded after a run
        Returns
        -------
        container : Container
            Container object generated from the id and container type provided
        Raises
        ------
        ValueError
            if no container type is provided
        ValueError
            if no discard or storage condition is provided

        """
        assert name not in self.refs
        opts = {}
        cont_type = self.container_type(cont_type)
        if id:
            opts["id"] = id
        else:
            opts["new"] = cont_type.shortname
        if not cont_type:
            raise ValueError("You a container type must always be specified")
        else:
            container = Container(id, cont_type)
        if storage in ["ambient", "cold_20", "cold_4", "warm_37"] and \
                not discard:
            opts["store"] = {"where": storage}
        elif discard and not storage:
            opts["discard"] = discard
        else:
            raise ValueError("You must specify either a valid storage "
                             "temperature or set discard=True for a container")
        self.refs[name] = Ref(name, opts, container)
        return container

    def append(self, instructions):
        """
        Append instruction(s) to the list of Instruction objects associated
        with this protocol.  The other functions on Protocol() should be used
        in lieu of doing this directly.

        Example Usage:

        .. code-block:: python

            p = Protocol()
            p.append(Incubate("sample_plate", "ambient", "1:hour"))

        Autoprotocol Output:

        .. code-block:: json

            "instructions": [
                {
                  "duration": "1:hour",
                  "where": "ambient",
                  "object": "sample_plate",
                  "shaking": false,
                  "op": "incubate"
                }
            ]

        Parameters
        ----------
        instructions : Instruction
            Instruction object to be appended

        """
        if type(instructions) is list:
            self.instructions.extend(instructions)
        else:
            self.instructions.append(instructions)

    def as_dict(self):
        """
        Return the entire protocol as a dictionary.

        Example Usage:

        .. code-block:: python

            from autoprotocol.protocol import Protocol
            import json

            p = Protocol()
            sample_ref_2 = p.ref("sample_plate_2",
                                  id="ct1cxae33lkj",
                                  cont_type="96-pcr",
                                  storage="ambient")
            p.seal(sample_ref_2)
            p.incubate(sample_ref_2, "warm_37", "20:minute")

            print json.dumps(p.as_dict(), indent=2)

        Autoprotocol Output:

        .. code-block:: json

            {
              "refs": {
                "sample_plate_2": {
                  "id": "ct1cxae33lkj",
                  "store": {
                    "where": "ambient"
                  }
                }
              },
              "instructions": [
                {
                  "object": "sample_plate_2",
                  "op": "seal"
                },
                {
                  "duration": "20:minute",
                  "where": "warm_37",
                  "object": "sample_plate_2",
                  "shaking": false,
                  "op": "incubate"
                }
              ]
            }

        Returns
        -------
        dict
            dict with keys "refs" and "instructions", each of which contain
            the "refified" contents of their corresponding Protocol attribute

        """
        return {
            "refs": dict(
                (key, value.opts)
                for key, value in self.refs.items()
            ),
            "instructions": list(map(lambda x: self._refify(x.data),
                                     self.instructions))
        }

    def distribute(self, source, dest, volume, allow_carryover=False,
                   mix_before=False, mix_vol=None, repetitions=10,
                   flowrate="100:microliter/second", aspirate_speed=None,
                   aspirate_source=None, distribute_target=None, pre_buffer=None,
                   disposal_vol=None, transit_vol=None, blowout_buffer=None,
                   tip_type=None, new_group=False):
        """
        Distribute liquid from source well(s) to destination wells(s)


        Example Usage:

        .. code-block:: python

            p = Protocol()
            sample_plate = p.ref("sample_plate",
                                 None,
                                 "96-flat",
                                 storage="warm_37")
            sample_source = p.ref("sample_source",
                                  "ct32kj234l21g",
                                  "micro-1.5",
                                  storage="cold_20")

            p.distribute(sample_source.well(0),
                         sample_plate.wells_from(0,8,columnwise=True),
                         "200:microliter",
                         mix_before=True,
                         mix_vol="500:microliter",
                         repetitions=20)

        Autoprotocol Output:

        .. code-block:: json

            "instructions": [
              {
                "groups": [
                  {
                    "distribute": {
                      "to": [
                        {
                          "volume": "150.0:microliter",
                          "well": "sample_plate/0"
                        },
                        {
                          "volume": "150.0:microliter",
                          "well": "sample_plate/12"
                        },
                        {
                          "volume": "150.0:microliter",
                          "well": "sample_plate/24"
                        },
                        {
                          "volume": "150.0:microliter",
                          "well": "sample_plate/36"
                        },
                        {
                          "volume": "150.0:microliter",
                          "well": "sample_plate/48"
                        },
                        {
                          "volume": "150.0:microliter",
                          "well": "sample_plate/60"
                        },
                        {
                          "volume": "150.0:microliter",
                          "well": "sample_plate/72"
                        },
                        {
                          "volume": "150.0:microliter",
                          "well": "sample_plate/84"
                        }
                      ],
                      "from": "sample_source/0",
                      "mix_before": {
                        "volume": "500:microliter",
                        "repetitions": 20,
                        "speed": "100:microliter/second"
                      }
                    }
                  }
                ],
                "op": "pipette"
              }
            ]

        Parameters
        ----------
        source : Well, WellGroup
            Well or wells to distribute liquid from.  If passed as a WellGroup
            with set_volume() called on it, liquid will be automatically be
            drawn from the wells specified using the fill_wells function
        dest : Well, WellGroup
            Well or wells to distribute liquid to
        volume : str, Unit, list
            Volume of liquid to be distributed to each destination well.  If a
            single string or unit is passed to represent the volume, that volume
            will be distributed to each destination well.  If a list of volumes
            is provided, that volume will be distributed to the corresponding
            well in the WellGroup provided. The length of the volumes list must
            therefore match the number of wells in the destination WellGroup if
            destination wells are recieving different volumes.
        allow_carryover : bool, optional
            specify whether the same pipette tip can be used to aspirate more
            liquid from source wells after the previous volume aspirated has
            been depleted
        mix_before : bool, optional
            Specify whether to mix the liquid in the destination well before
            liquid is transferred.
        mix_vol : str, Unit, optional
            Volume to aspirate and dispense in order to mix liquid in a wells
            before liquid is distributed.
        repetitions : int, optional
            Number of times to aspirate and dispense in order to mix
            liquid in a well before liquid is distributed.
        flowrate : str, Unit, optional
            Speed at which to mix liquid in well before liquid is distributed
        aspirate speed : str, Unit, optional
            Speed at which to aspirate liquid from source well.  May not be
            specified if aspirate_source is also specified. By default this is the
            maximum aspiration speed, with the start speed being half of the speed
            specified.
        aspirate_source : fn, optional
            Can't be specified if aspirate_speed is also specified.
        distribute_target : fn, optional
            A function that contains additional parameters for distributing to
            target wells including depth, dispense_speed, and calibrated volume.
            If this parameter is specified, the same parameters will be applied to
            every destination well.
            Can't be specified if dispense_speed is also specified.
        pre_buffer : str, Unit, optional
            Volume of air aspirated before aspirating liquid
        disposal_vol : str, Unit, optional
            Volume of extra liquid to aspirate that will be dispensed into trash
            afterwards
        transit_vol : str, Unit, optional
            Volume of air aspirated after aspirating liquid to reduce presence of
            bubbles at pipette tip
        blowout_buffer : bool, optional
            If true the operation will dispense the pre_buffer along with the
            dispense volume.
            Cannot be true if disposal_vol is specified

        Raises
        ------
        RuntimeError
            If no mix volume is specified for the mix_before instruction
        ValueError
            If source and destination well(s) is/are not expressed as either
            Wells or WellGroups

        """
        opts = {}
        dists = self.fill_wells(dest, source, volume, distribute_target)
        groups = []
        for d in dists:
            opts = {}
            if mix_before:
                if not mix_vol:
                    raise RuntimeError("No mix volume specified for "
                                       "mix_before")
                opts["mix_before"] = {
                    "volume": mix_vol,
                    "repetitions": repetitions,
                    "speed": flowrate
                }
            if allow_carryover:
                opts["allow_carryover"] = allow_carryover
            opts["from"] = d["from"]
            opts["to"] = d["to"]
            assign(opts, "aspirate_speed", aspirate_speed)
            assign(opts, "allow_carryover", allow_carryover)
            assign(opts, "x_aspirate_source", aspirate_source)
            assign(opts, "x_pre_buffer", pre_buffer)
            assign(opts, "x_disposal_vol", disposal_vol)
            assign(opts, "x_transit_vol", transit_vol)
            assign(opts, "x_blowout_buffer", blowout_buffer)
            assign(opts, "x_tip_type", tip_type)

            groups.append({"distribute": opts})

        if new_group:
            self.append(Pipette(groups))
        else:
            self._pipette(groups)

    def transfer(self, source, dest, volume, one_source=False, one_tip=False,
                 mix_after=False, mix_before=False, mix_vol=None,
                 repetitions=10, flowrate="100:microliter/second",
                 aspirate_speed=None, dispense_speed=None, aspirate_source=None,
                 dispense_target=None, pre_buffer=None, disposal_vol=None,
                 transit_vol=None, blowout_buffer=None, tip_type=None,
                 new_group=False):
        """
        Transfer liquid from one specific well to another.  A new pipette tip
        is used between each transfer step unless the "one_tip" parameter
        is set to True.

        Example Usage:

        .. code-block:: python

            p = Protocol()
            sample_plate = p.ref("sample_plate",
                                 ct32kj234l21g,
                                 "96-flat",
                                 storage="warm_37")


            # a basic one-to-one transfer:
            p.transfer(sample_plate.well("B3"),
                       sample_plate.well("C3"),
                       "20:microliter")

            # using a basic transfer in a loop:
            for i in xrange(1, 12):
              p.transfer(sample_plate.well(i-1),
                         sample_plate.well(i),
                         "10:microliter")

            # transfer liquid from each well in the first column of a 96-well
            # plate to each well of the second column using a new tip and
            # a different volume each time:
            volumes = ["5:microliter", "10:microliter", "15:microliter",
                       "20:microliter", "25:microliter", "30:microliter",
                       "35:microliter", "40:microliter"]

            p.transfer(sample_plate.wells_from(0,8,columnwise=True),
                       sample_plate.wells_from(1,8,columnwise=True),
                       volumes)

            # transfer liquid from wells A1 and A2 (which both contain the same
            # source) into each of the following 10 wells:
            p.transfer(sample_plate.wells_from("A1", 2),
                       sample_plate.wells_from("A3", 10),
                       "10:microliter",
                       one_source=True)

            # transfer liquid from wells containing the same source to multiple
            # other wells without discarding the tip in between:
            p.transfer(sample_plate.wells_from("A1", 2),
                       sample_plate.wells_from("A3", 10),
                       "10:microliter",
                       one_source=True,
                       one_tip=True)


        Parameters
        ----------
        source : Well, WellGroup
            Well or wells to transfer liquid from.  If multiple source wells
            are supplied and one_source is set to True, liquid will be
            transfered from each source well specified as long as it contains
            sufficient volume. Otherwise, the number of source wells specified
            must match the number of destination wells specified and liquid
            will be transfered from each source well to its corresponding
            destination well.
        dest : Well, WellGroup
            Well or WellGroup to which to transfer liquid.  The number of
            destination wells must match the number of source wells specified
            unless one_source is set to True.
        volume : str, Unit, list
            The volume(s) of liquid to be transferred from source wells to
            destination wells.  Volume can be specified as a single string or
            Unit, or can be given as a list of volumes.  The length of a list
            of volumes must match the number of destination wells given unless
            the same volume is to be transferred to each destination well.
        one_source : bool, optional
            Specify whether liquid is to be transferred to destination wells
            from a group of wells all containing the same substance.
        one_tip : bool, optional
            Specify whether all transfer steps will use the same tip or not.
        mix_after : bool, optional
            Specify whether to mix the liquid in the destination well after
            liquid is transferred.
        mix_before : bool, optional
            Specify whether to mix the liquid in the source well before
            liquid is transferred.
        mix_vol : str, Unit, optional
            Volume to aspirate and dispense in order to mix liquid in a wells
            before and/or after each transfer step.
        repetitions : int, optional
            Number of times to aspirate and dispense in order to mix
            liquid in well before and/or after each transfer step.
        flowrate : str, Unit, optional
            Speed at which to mix liquid in well before and/or after each
            transfer step
        aspirate speed : str, Unit, optional
            Speed at which to aspirate liquid from source well.  May not be
            specified if aspirate_source is also specified. By default this is the
            maximum aspiration speed, with the start speed being half of the speed
            specified.
        dispense_speed : str, Unit, optional
            Speed at which to dispense liquid into the destination well.  May not be
            specified if dispense_target is also specified.
        aspirate_source : fn, optional
            Can't be specified if aspirate_speed is also specified.
        dispense_target : fn, optional
            Same but opposite of  aspirate_source
        pre_buffer : str, Unit, optional
            Volume of air aspirated before aspirating liquid
        disposal_vol : str, Unit, optional
            Volume of extra liquid to aspirate that will be dispensed into trash
            afterwards
        transit_vol : str, Unit, optional
            Volume of air aspirated after aspirating liquid to reduce presence of
            bubbles at pipette tip
        blowout_buffer : bool, optional
            If true the operation will dispense the pre_buffer along with the
            dispense volume cannot be true if disposal_vol is specified

        Raises
        ------
        RuntimeError
            If more than one volume is specified as a list but the list length
            does not match the number of destination wells given.
        RuntimeError
            if transferring from WellGroup to WellGroup that have different
            number of wells and one_source is not True

        """
        source = WellGroup(source)
        dest = WellGroup(dest)
        opts = []
        len_source = len(source.wells)
        len_dest = len(dest.wells)

        if len_dest > 1 and len_source == 1 and not one_source:
            source = WellGroup(source.wells * len_dest)
            len_source = len(source.wells)
        if len_dest == 1 and len_source > 1 and not one_source:
            dest = WellGroup(dest.wells * len_source)
            len_dest = len(dest.wells)
        if isinstance(volume, str) or isinstance(volume, Unit):
            if len_dest == 1:
                volume = [Unit.fromstring(volume)] * len_source
            else:
                volume = [Unit.fromstring(volume)] * len_dest

        elif isinstance(volume, list) and len(volume) == len_dest:
            volume = map(lambda x: Unit.fromstring(x), volume)
        else:
            raise RuntimeError("Unless the same volume of liquid is being "
                               "transferred to each destination well, each "
                               "destination well must have a corresponding "
                               "volume in the form of a list")
        if (len_source != len_dest) and not one_source:
            raise RuntimeError("To transfer liquid from one well or multiple wells "
                               "containing the same source, set one_source to "
                               "True. To transfer liquid from multiple wells to a "
                               "single destination well, specify only one destination"
                               " well. Otherwise, you must specify the same "
                               "number of source and destination wells to "
                               "do a one-to-one transfer.")
        if one_source:
            sources = []
            for idx, d in enumerate(dest.wells):
                for s in source.wells:
                    vol = s.volume
                    while vol >= volume[idx] and (len(sources) < len_dest):
                        sources.append(s)
                        vol -= volume[idx]
                if len(sources) < len_dest:
                    raise RuntimeError("There is not enough volume in the "
                                       "source well(s) specified to complete the "
                                       "transfers")
                source = WellGroup(sources)

<<<<<<< HEAD
        for s,d,v in list(zip(source.wells, dest.wells, volume)):
            if v >= Unit(900, "microliter"):
                diff = Unit.fromstring(v) - Unit(800, "microliter")
                self.transfer(s, d, "800:microliter")
                while diff > Unit(0, "microliter"):
                  self.transfer(s, d, diff, one_source, one_tip,
                   mix_after, mix_before, mix_vol,
                   repetitions, flowrate,aspirate_speed, dispense_speed, aspirate_source,
                   dispense_target, pre_buffer, disposal_vol,
                   transit_vol, blowout_buffer, tip_type,
                   new_group)
                  diff -= diff

                break
=======
        for s, d, v in list(zip(source.wells, dest.wells, volume)):
>>>>>>> c9584b4d
            if mix_after and not mix_vol:
                mix_vol = v
            xfer = {
                "from": s,
                "to": d,
                "volume": v
            }
            if mix_before:
                xfer["mix_before"] = {
                    "volume": mix_vol,
                    "repetitions": repetitions,
                    "speed": flowrate
                }
            if mix_after:
                xfer["mix_after"] = {
                    "volume": mix_vol,
                    "repetitions": repetitions,
                    "speed": flowrate
                }
            assign(xfer, "aspirate_speed", aspirate_speed)
            assign(xfer, "dispense_speed", dispense_speed)
            assign(xfer, "x_aspirate_source", aspirate_source)
            assign(xfer, "x_dispense_target", dispense_target)
            assign(xfer, "x_pre_buffer", pre_buffer)
            assign(xfer, "x_disposal_vol", disposal_vol)
            assign(xfer, "x_transit_vol", transit_vol)
            assign(xfer, "x_blowout_buffer", blowout_buffer)

            opts.append(xfer)
            if d.volume:
                d.volume += v
            else:
                d.volume = v
            if s.volume:
                s.volume -= v
        trans = {}
        assign(trans, "x_tip_type", tip_type)
        if one_tip:
            trans["transfer"] = opts
            if new_group:
                self.append(Pipette([trans]))
            else:
                self._pipette([trans])
        else:
            for x in opts:
                trans = {}
                assign(trans, "x_tip_type", tip_type)
                trans["transfer"] = [x]
                if new_group:
                    self.append(Pipette([trans]))
                else:
                    self._pipette([trans])

    def consolidate(self, sources, dest, volumes, allow_carryover=False,
                    mix_after=False, mix_vol=None,
                    flowrate="100:microliter/second", repetitions=10,
                    aspirate_speed=None, dispense_speed=None, aspirate_source=None,
                    dispense_target=None, pre_buffer=None, transit_vol=None,
                    blowout_buffer=None, tip_type=None, new_group=False):
      """
      Aspirates from each source well, in order, the volume specified, then
      dispenses the sum volume into the target well. Be aware that the same tip
      will be used to aspirate from all the source wells, so if you want to
      avoid contaminating any of them you should use a separate transfer group.
      Consolidate is limited by the maximum volume of the disposable tip. If the
      total volume you want to dispense into the target well exceeds the volume
      that will fit in one tip, you must either specify `allow_carryover` to allow
      the tip to carry on pipetting from the source wells after it has touched
      the target well, or break up your operation into multiple groups with
      separate tips.

      Parameters
        ----------
        sources : Well, WellGroup
            Well or wells to transfer liquid from.
        dest : Well
            Well to which to transfer consolidated liquid.
        volume : str, Unit, list
            The volume(s) of liquid to be transferred from source well(s) to
            destination well.  Volume can be specified as a single string or
            Unit, or can be given as a list of volumes.  The length of a list
            of volumes must match the number of source wells given.
        mix_after : bool, optional
            Specify whether to mix the liquid in the destination well after
            liquid is transferred.
        mix_vol : str, Unit, optional
            Volume to aspirate and dispense in order to mix liquid in a wells
            before and/or after each transfer step.
        repetitions : int, optional
            Number of times to aspirate and dispense in order to mix
            liquid in well before and/or after each transfer step.
        flowrate : str, Unit, optional
            Speed at which to mix liquid in well before and/or after each
            transfer step
        aspirate speed : str, Unit, optional
            Speed at which to aspirate liquid from source well.  May not be
            specified if aspirate_source is also specified. By default this is the
            maximum aspiration speed, with the start speed being half of the speed
            specified.
        dispense_speed : str, Unit, optional
            Speed at which to dispense liquid into the destination well.  May not be
            specified if dispense_target is also specified.
        aspirate_source : fn, optional
            Options for aspirating liquid. Can't be specified if aspirate_speed
            is also specified.
        dispense_target : fn, optional
            Same but opposite of aspirate_source
        pre_buffer : str, Unit, optional
            Volume of air aspirated before aspirating liquid
        transit_vol : str, Unit, optional
            Volume of air aspirated after aspirating liquid to reduce presence of
            bubbles at pipette tip
        blowout_buffer : bool, optional
            If true the operation will dispense the pre_buffer along with the
            dispense volume cannot be true if disposal_vol is specified
      """
      assert isinstance(dest, Well) or isinstance(dest, str),(
        "You can only consolidate liquid into one destination well.")
      cons={"consolidate": {}}
      assign(cons["consolidate"], "to", dest)
      from_wells = []
      if isinstance(sources, Well) or isinstance(sources, str):
        sources = [sources]
      if isinstance(volumes, list):
        assert len(volumes) == len(sources), ("If supplying consolidate volumes"
                                             " as a list, its length must "
                                             "match the number of source wells"
                                             " specified")
        volumes = [Unit.fromstring(v) for v in volumes]
      else:
        volumes = [Unit.fromstring(volumes)] * len(sources)
      for s,v in zip(sources, volumes):
        fromw = {}
        fromw["well"] = s
        fromw["volume"] = v
        assign(fromw, "aspirate_speed", aspirate_speed)
        assign(fromw, "x_aspirate_source", aspirate_source)
        from_wells.append(fromw)
        if dest.volume:
          dest.volume += v
        else:
          dest.volume = v
        if s.volume:
          s.volume -= v
      assign(cons["consolidate"], "from", from_wells)
      if mix_after:
        cons["consolidate"]["mix_after"] = {
            "volume": mix_vol,
            "repetitions": repetitions,
            "speed": flowrate
        }
      assign(cons["consolidate"], "allow_carryover", allow_carryover)
      assign(cons["consolidate"], "dispense_speed", dispense_speed)
      assign(cons["consolidate"], "x_dispense_target", dispense_target)
      assign(cons["consolidate"], "x_pre_buffer", pre_buffer)
      assign(cons["consolidate"], "x_transit_vol", transit_vol)
      assign(cons["consolidate"], "x_blowout_buffer", blowout_buffer)
      assign(cons["consolidate"], "x_tip_type", tip_type)
      if new_group:
        self.append(Pipette([cons]))
      else:
        self._pipette([cons])

    def stamp(self, source, dest, volume, mix_before=False,
              mix_after=False, mix_vol=None, repetitions=10,
              flowrate="100:microliter/second", aspirate_speed=None,
              dispense_speed=None, aspirate_source=None,
              dispense_target=None, pre_buffer=None, disposal_vol=None,
              transit_vol=None, blowout_buffer=None):
      """
      Move the specified volume of liquid from every well on the source plate
      to the corersponding well on the destination plate using a 96-channel
      liquid handler.

      The following stamping configurations are supported:

      - 384-well plate to 384-well plate
      - 96-well plate to 96-well plate
      - one 394-well plate to one 96-well plate (quad parameter must be specified)
      - one 384-well plate to multiple 96-well plates (dest must be a list)
      - one 96-well plate to one 384-well plate (quad parameter must be specified)
      - multiple 96-well plates to one 384-well plate (source must be a list)

      Example Usage:

      .. code-block:: python

        p = Protocol()

        96well_1 = p.ref("source", None, "96-flat", discard=True)
        96well_2 = p.ref("96_well_", None, "96-flat", discard=True)
        96well_3 = p.ref("96_well_", None, "96-flat", discard=True)
        96well_4 = p.ref("source", None, "96-flat", discard=True)
        384well_1 = p.ref("dest", None, "384-flat", discard=True)
        384well_2 = p.ref("dest", None, "384-flat", discard=True)

        # 96 -> 96:
        p.stamp(96well_1, 96well_2, "10:microliter")

        # 384 -> 384:
        p.stamp(384well_1, 384well_2, "10:microliter")

        # 384 -> one 96-well (specific quadrant):
        p.stamp(384well_1, 96well_1, "10:microliter", quad=2)

        # one 96-well to specific quadrant of 384:
        p.stamp(96well_2, 384well_1, "10:microliter", quad=0)

        # 384-well to multiple 96-well plates:
        p.stamp(384well_2,
                [{"container":96well_1, "quadrant": 0},
                 {"container":96well_2, "quadrant": 1},
                 {"container":96well_3, "quadrant": 2},
                 {"container":96well_4} "quadrant": 3}],
                "10:microliter")

        # combine multiple 96-well plates into one 384-well:
        p.stamp([{"container":96well_1, "quadrant": 0},
                 {"container":96well_2, "quadrant": 1},
                 {"container":96well_3, "quadrant": 2},
                 {"container":96well_4} "quadrant": 3}],
                384well_2,
                "10:microliter")


      Parameters
      ----------
      source : Container, list of dicts
        96- or 384-well plate(s) to source liquid from.  To specify more than
        one 96-well plate as a source for a 384-well plate, you must specify
        them as a list of dicts in the form of

        .. code-block:: json

            {"container": <container>, "quadrant": <quadrant>}

        and specify the destination quadrant
      dest : Container, list of dicts
        96- or 384-well plate(s) to transfer liquid to.  To specify more than
        one 96-well plate as a source for a 384-well plate, you must specify
        them as a list of dicts in the form of

        .. code-block:: json

            {"container": <container>, "quadrant": <quadrant>}

        and specify the destination quadrant
      volume : str, Unit
        Volume of liquid to move from source plate(s) to destination plate(s)
      quad : int
        Quadrant of 384 well plate to transfer liquid to when source is a
        96-well plate. Quadrant 0 is every other well starting from well A1,
        quadrant 1 is every other well starting from well A2, quadrant 2 is
        every other well starting from well B1, and quadrant 3 is every other
        well starting from well B2.
      mix_after : bool, optional
        Specify whether to mix the liquid in the destination well after
        liquid is transferred.
      mix_before : bool, optional
        Specify whether to mix the liquid in the destination well before
        liquid is transferred.
      mix_vol : str, Unit, optional
        Volume to aspirate and dispense in order to mix liquid in a wells
        before and/or after each transfer step.
      repetitions : int, optional
        Number of times to aspirate and dispense in order to mix
        liquid in well before and/or after each transfer step.
      flowrate : str, Unit, optional
        Speed at which to mix liquid in well before and/or after each
        transfer step

      """

      if isinstance(source, list):
        if len(source) == 1 and dest.container_type.well_count == 96:
          self.stamp(source[0]["container"], dest, volume)
        else:
          assert len(source) <= 4
          assert dest.container_type.well_count == 384, "You can only transfer the contents of multiple 96-well plates to a 384-well container"
          for x in source:
            assert x["container"].container_type.well_count == 96
          for s in source:
            self.transfer(s["container"].all_wells(),
                        dest.quadrant(s["quadrant"]),
                        volume,
                        False,
                        True,
                        mix_after,
                        mix_before,
                        mix_vol,
                        repetitions,
                        flowrate,
                        aspirate_speed,
                        dispense_speed,
                        aspirate_source,
                        dispense_target,
                        pre_buffer,
                        disposal_vol,
                        transit_vol,
                        blowout_buffer,
                        None,
                        new_group=True)
      elif source.container_type.well_count == 96:
        if dest.container_type.well_count == 96:
          self.transfer(source.all_wells(),
                        dest.all_wells(),
                        volume,
                        False,
                        True,
                        mix_after,
                        mix_before,
                        mix_vol,
                        repetitions,
                        flowrate,
                        aspirate_speed,
                        dispense_speed,
                        aspirate_source,
                        dispense_target,
                        pre_buffer,
                        disposal_vol,
                        transit_vol,
                        blowout_buffer,
                        None, new_group=True)
        else:
          raise RuntimeError("When transferring liquid from a 96-well container "
                             "to a 384-well container, you must specify the "
                             "source as a list of dictionaries in the form of "
                             "[{'container': <container>, 'quadrant': <quadrant>}]")
      elif isinstance(dest, list):
        assert len(dest) <= 4
        assert source.container_type.well_count == 384, "You can only transfer the contents of a 384-well container to multiple 96-well containers"
        for x in dest:
          assert x["container"].container_type.well_count == 96
        for d in dest:
          self.transfer(source.quadrant(d["quadrant"]),
                      d["container"].all_wells(),
                      volume,
                      False,
                      True,
                      mix_after,
                      mix_before,
                      mix_vol,
                      repetitions,
                      flowrate,
                      aspirate_speed,
                      dispense_speed,
                      aspirate_source,
                      dispense_target,
                      pre_buffer,
                      disposal_vol,
                      transit_vol,
                      blowout_buffer,
                      None,
                      new_group=True)
      elif source.container_type.well_count == 384:
        if dest.container_type.well_count == 384:
          self.transfer(source.all_wells(),
                        dest.all_wells(),
                        volume,
                        False,
                        True,
                        mix_after,
                        mix_before,
                        mix_vol,
                        repetitions,
                        flowrate,
                        aspirate_speed,
                        dispense_speed,
                        aspirate_source,
                        dispense_target,
                        pre_buffer,
                        disposal_vol,
                        transit_vol,
                        blowout_buffer,
                        None,
                        new_group=True)
      else:
        raise RuntimeError("Stamping is not supported for the container "
                           "types provided")

    def sangerseq(self, cont, wells, dataref):
      """
      Send the indicated wells of the container specified for Sanger sequencing.
      The specified wells should already contain the appropriate mix for
      sequencing, including primers and DNA according to the instructions
      provided by the vendor.

      Example Usage:

      .. code-block:: python

        p = Protocol()
        sample_plate = p.ref("sample_plate",
                             None,
                             "96-flat",
                             storage="warm_37")

        p.sangerseq(sample_plate,
                    sample_plate.wells_from(0,5).indices(),
                    "seq_data_022415")

      Autoprotocol Output:

      .. code-block:: json

        "instructions": [
            {
              "dataref": "seq_data_022415",
              "object": "sample_plate",
              "wells": [
                "A1",
                "A2",
                "A3",
                "A4",
                "A5"
              ],
              "op": "sangerseq"
            }
          ]


      Parameters
      ----------
      cont : Container, str
        Container with well(s) that contain material to be sequenced.
      wells : list of str
        Well indices of the container that contain appropriate materials to be
        sent for sequencing.
      dataref : str
        Name of sequencing dataset that will be returned.

      """
      self.instructions.append(SangerSeq(cont, wells, dataref))

    def serial_dilute_rowwise(self, source, well_group, vol,
                              mix_after=True, reverse=False):
        """
        Serial dilute source liquid in specified wells of the container
        specified. Defaults to dilute from left to right (increasing well index)
        unless reverse is set to true.  This operation utilizes the transfers()
        method on Pipette, meaning only one tip is used.  All wells in the
        WellGroup well_group except for the first and last well should already
        contain the diluent.

        Example Usage:

        .. code-block:: python

            p = Protocol()
            sample_plate = p.ref("sample_plate",
                                 None,
                                 "96-flat",
                                 storage="warm_37")
            sample_source = p.ref("sample_source",
                                  "ct32kj234l21g",
                                  "micro-1.5",
                                  storage="cold_20")

            p.serial_dilute_rowwise(sample_source.well(0),
                                    sample_plate.wells_from(0,12),
                                    "50:microliter",
                                    mix_after=True)

        Autoprotocol Output:

        .. code-block:: json

            "instructions": [
                {
                  "groups": [
                    {
                      "transfer": [
                        {
                          "volume": "100.0:microliter",
                          "to": "sample_plate/0",
                          "from": "sample_source/0"
                        }
                      ]
                    }
                  ],
                  "op": "pipette"
                },
                {
                  "groups": [
                    {
                      "transfer": [
                        {
                          "volume": "50.0:microliter",
                          "to": "sample_plate/1",
                          "from": "sample_plate/0",
                          "mix_after": {
                            "volume": "50.0:microliter",
                            "repetitions": 10,
                            "speed": "100:microliter/second"
                          }
                        },
                        {
                          "volume": "50.0:microliter",
                          "to": "sample_plate/2",
                          "from": "sample_plate/1",
                          "mix_after": {
                            "volume": "50.0:microliter",
                            "repetitions": 10,
                            "speed": "100:microliter/second"
                          }
                        },
                        {
                          "volume": "50.0:microliter",
                          "to": "sample_plate/3",
                          "from": "sample_plate/2",
                          "mix_after": {
                            "volume": "50.0:microliter",
                            "repetitions": 10,
                            "speed": "100:microliter/second"
                          }
                        },
                        {
                          "volume": "50.0:microliter",
                          "to": "sample_plate/4",
                          "from": "sample_plate/3",
                          "mix_after": {
                            "volume": "50.0:microliter",
                            "repetitions": 10,
                            "speed": "100:microliter/second"
                          }
                        },
                        {
                          "volume": "50.0:microliter",
                          "to": "sample_plate/5",
                          "from": "sample_plate/4",
                          "mix_after": {
                            "volume": "50.0:microliter",
                            "repetitions": 10,
                            "speed": "100:microliter/second"
                          }
                        },
                        {
                          "volume": "50.0:microliter",
                          "to": "sample_plate/6",
                          "from": "sample_plate/5",
                          "mix_after": {
                            "volume": "50.0:microliter",
                            "repetitions": 10,
                            "speed": "100:microliter/second"
                          }
                        },
                        {
                          "volume": "50.0:microliter",
                          "to": "sample_plate/7",
                          "from": "sample_plate/6",
                          "mix_after": {
                            "volume": "50.0:microliter",
                            "repetitions": 10,
                            "speed": "100:microliter/second"
                          }
                        },
                        {
                          "volume": "50.0:microliter",
                          "to": "sample_plate/8",
                          "from": "sample_plate/7",
                          "mix_after": {
                            "volume": "50.0:microliter",
                            "repetitions": 10,
                            "speed": "100:microliter/second"
                          }
                        },
                        {
                          "volume": "50.0:microliter",
                          "to": "sample_plate/9",
                          "from": "sample_plate/8",
                          "mix_after": {
                            "volume": "50.0:microliter",
                            "repetitions": 10,
                            "speed": "100:microliter/second"
                          }
                        },
                        {
                          "volume": "50.0:microliter",
                          "to": "sample_plate/10",
                          "from": "sample_plate/9",
                          "mix_after": {
                            "volume": "50.0:microliter",
                            "repetitions": 10,
                            "speed": "100:microliter/second"
                          }
                        },
                        {
                          "volume": "50.0:microliter",
                          "to": "sample_plate/11",
                          "from": "sample_plate/10",
                          "mix_after": {
                            "volume": "50.0:microliter",
                            "repetitions": 10,
                            "speed": "100:microliter/second"
                          }
                        }
                      ]
                    }
                  ],
                  "op": "pipette"
                }
            ]



        Parameters
        ----------
        container : Container
        source : Well
            Well containing source liquid.  Will be transfered to starting well,
            with double the volume specified in parameters
        start_well : Well
            Start of dilution, well containing the highest concentration of
            liquid
        end_well : Well
            End of dilution, well containing the lowest concentration of liquid
        vol : Unit, str
            Final volume of each well in the dilution series, most concentrated
            liquid will be transfered to the starting well with double this
            volume
        mix_after : bool, optional
            If set to True, each well will be mixed after liquid is transfered
            to it.
        reverse : bool, optional
            If set to True, liquid will be most concentrated in the well in the
            dilution series with the highest index

        """
        if not isinstance(well_group, WellGroup):
            raise RuntimeError("serial_dilute_rowwise() must take a WellGroup "
                "as an argument")
        source_well = well_group.wells[0]
        begin_dilute = well_group.wells[0]
        end_dilute = well_group.wells[-1]
        wells_to_dilute = well_group[0].container.wells_from(begin_dilute,
                                    end_dilute.index-begin_dilute.index + 1)
        srcs = WellGroup([])
        dests = WellGroup([])
        vols = []
        if reverse:
            source_well = well_group.wells[-1]
            begin_dilute = well_group.wells[-1]
            end_dilute = well_group.wells[0]
            wells_to_dilute = well_group[0].container.wells_from(end_dilute,
                                    begin_dilute.index-end_dilute.index + 1)
        self.transfer(source.set_volume(Unit.fromstring(vol)*2),
                      source_well,
                      Unit.fromstring(vol)*2)
        if reverse:
            while len(wells_to_dilute.wells) >= 2:
                srcs.append(wells_to_dilute.wells.pop())
                dests.append(wells_to_dilute.wells[-1])
                vols.append(vol)
        else:
            for i in range(1, len(wells_to_dilute.wells)):
                srcs.append(wells_to_dilute.wells[i-1])
                dests.append(wells_to_dilute[i])
                vols.append(vol)
        self.transfer(srcs.set_volume(Unit.fromstring(vol)*2), dests, vols,
                      mix_after=mix_after, one_tip=True)


    def mix(self, well, volume="50:microliter", speed="100:microliter/second",
            repetitions=10):
        """
        Mix specified well using a new pipette tip

        Example Usage:

        .. code-block:: python

            p = Protocol()
            sample_source = p.ref("sample_source",
                                  None,
                                  "micro-1.5",
                                  storage="cold_20")

            p.mix(sample_source.well(0), volume="200:microliter",
                  repetitions=25)

        Autoprotocol Output:

        .. code-block:: json

            "instructions": [
                {
                  "groups": [
                    {
                      "mix": [
                        {
                          "volume": "200:microliter",
                          "well": "sample_source/0",
                          "repetitions": 25,
                          "speed": "100:microliter/second"
                        }
                      ]
                    }
                  ],
                  "op": "pipette"
                }
              ]
            }


        Parameters
        ----------
        well : str, Well, WellGroup
            Well(s) to be mixed. If a WellGroup is passed, each well in the
            group will be mixed using the specified parameters.
        volume : str, Unit, optional
            volume of liquid to be aspirated and expelled during mixing
        speed : str, Unit, optional
            flowrate of liquid during mixing
        repetitions : int, optional
            number of times to aspirate and expell liquid during mixing

        """
        if isinstance(well, Well) or isinstance(well, str):
            well = WellGroup([well])
        for w in well.wells:
            opts = {
                "well": w,
                "volume": volume,
                "speed": speed,
                "repetitions": repetitions
            }
            self._pipette([{"mix": [opts]}])

    def dispense(self, ref, reagent, columns):
        """
        Dispense specified reagent to specified columns.

        Example Usage:

        .. code-block:: python

            p = Protocol()
            sample_plate = p.ref("sample_plate",
                                 None,
                                 "96-flat",
                                 storage="warm_37")

            p.dispense(sample_plate,
                       "water",
                       [{"column": 0, "volume": "10:microliter"},
                        {"column": 1, "volume": "20:microliter"},
                        {"column": 2, "volume": "30:microliter"},
                        {"column": 3, "volume": "40:microliter"},
                        {"column": 4, "volume": "50:microliter"},
                        {"column": 5, "volume": "60:microliter"},
                        {"column": 6, "volume": "70:microliter"},
                        {"column": 7, "volume": "80:microliter"},
                        {"column": 8, "volume": "90:microliter"},
                        {"column": 9, "volume": "100:microliter"},
                        {"column": 10, "volume": "110:microliter"},
                        {"column": 11, "volume": "120:microliter"}
                       ])


        Autoprotocol Output:

        .. code-block:: json

            "instructions": [
                {
                  "reagent": "water",
                  "object": "sample_plate",
                  "columns": [
                    {
                      "column": 0,
                      "volume": "10:microliter"
                    },
                    {
                      "column": 1,
                      "volume": "20:microliter"
                    },
                    {
                      "column": 2,
                      "volume": "30:microliter"
                    },
                    {
                      "column": 3,
                      "volume": "40:microliter"
                    },
                    {
                      "column": 4,
                      "volume": "50:microliter"
                    },
                    {
                      "column": 5,
                      "volume": "60:microliter"
                    },
                    {
                      "column": 6,
                      "volume": "70:microliter"
                    },
                    {
                      "column": 7,
                      "volume": "80:microliter"
                    },
                    {
                      "column": 8,
                      "volume": "90:microliter"
                    },
                    {
                      "column": 9,
                      "volume": "100:microliter"
                    },
                    {
                      "column": 10,
                      "volume": "110:microliter"
                    },
                    {
                      "column": 11,
                      "volume": "120:microliter"
                    }
                  ],
                  "op": "dispense"
                }
              ]

        Parameters
        ----------
        ref : Container, str
            Container for reagent to be dispensed to.
        reagent : str
            Reagent to be dispensed to columns in container.
        columns : list
            Columns to be dispensed to, in the form of a list of dicts specifying
            the column number and the volume to be dispensed to that column.
            Columns are expressed as integers indexed from 0.
            [{"column": <column num>, "volume": <volume>}, ...]

        """
        assert isinstance(columns, list)
        self.instructions.append(Dispense(ref, reagent, columns))

    def dispense_full_plate(self, ref, reagent, volume):
        """
        Dispense the specified amount of the specified reagent to every well
        of a container using a reagent dispenser.

        Example Usage:

        .. code-block:: python

            p = Protocol()
            sample_plate = p.ref("sample_plate",
                                 None,
                                 "96-flat",
                                 storage="warm_37")

            p.dispense_full_plate(sample_plate,
                                  "water",
                                  "100:microliter")

        Autoprotocol Output:

        .. code-block:: json

            "instructions": [
                {
                  "reagent": "water",
                  "object": "sample_plate",
                  "columns": [
                    {
                      "column": 0,
                      "volume": "100:microliter"
                    },
                    {
                      "column": 1,
                      "volume": "100:microliter"
                    },
                    {
                      "column": 2,
                      "volume": "100:microliter"
                    },
                    {
                      "column": 3,
                      "volume": "100:microliter"
                    },
                    {
                      "column": 4,
                      "volume": "100:microliter"
                    },
                    {
                      "column": 5,
                      "volume": "100:microliter"
                    },
                    {
                      "column": 6,
                      "volume": "100:microliter"
                    },
                    {
                      "column": 7,
                      "volume": "100:microliter"
                    },
                    {
                      "column": 8,
                      "volume": "100:microliter"
                    },
                    {
                      "column": 9,
                      "volume": "100:microliter"
                    },
                    {
                      "column": 10,
                      "volume": "100:microliter"
                    },
                    {
                      "column": 11,
                      "volume": "100:microliter"
                    }
                  ],
                  "op": "dispense"
                }
            ]



        Parameters
        ----------
        ref : Container
            Container for reagent to be dispensed to.
        reagent : {"water", "LB", "LB-amp", "LB-kan", "SOC", "PBS"}
            Reagent to be dispensed to columns in container.
        volume : Unit, str
            Volume of reagent to be dispensed to each well

        """
        columns = []
        for col in range(0,ref.container_type.col_count):
            columns.append({"column": col, "volume": volume})
        self.instructions.append(Dispense(ref, reagent, columns))

    def spin(self, ref, acceleration, duration):
        """
        Apply acceleration to a container.

        Example Usage:

        .. code-block:: python

            p = Protocol()
            sample_plate = p.ref("sample_plate",
                                 None,
                                 "96-flat",
                                 storage="warm_37")

            p.spin(sample_plate, "700:meter/second^2", "20:minute")

        Autoprotocol Output:

        .. code-block:: json

            "instructions": [
                {
                  "acceleration": "700:g",
                  "duration": "20:minute",
                  "object": "sample_plate",
                  "op": "spin"
                }
            ]

        Parameters
        ----------
        ref : str, Ref
            The plate to be centrifuged.
        acceleration: str, Unit
            Acceleration to be applied to the plate, in units of `g` or
            `meter/second^2`
        duration: str, Unit
            Length of time that accelleration should be applied

        """
        self.instructions.append(Spin(ref, acceleration, duration))

    def thermocycle(self, ref, groups,
                    volume="10:microliter",
                    dataref=None,
                    dyes=None,
                    melting_start=None,
                    melting_end=None,
                    melting_increment=None,
                    melting_rate=None):
        """
        Append a Thermocycle instruction to the list of instructions, with
        groups being a list of dicts in the formof:

        .. code-block:: python

            "groups": [{
                "cycles": integer,
                "steps": [{
                  "duration": duration,
                  "temperature": temperature,
                  "read": boolean // optional (default true)
                },{
                  "duration": duration,
                  "gradient": {
                    "top": temperature,
                    "bottom": temperature
                  },
                  "read": boolean // optional (default true)
                }]
            }],

        Example Usage:

        To thermocycle a container according to the protocol:
            * 1 cycle:
                * 95 degrees for 5 minutes
            * 30 cycles:
                * 95 degrees for 30 seconds
                * 56 degrees for 20 seconds
                * 72 degrees for 30 seconds
            * 1 cycle:
                * 72 degrees for 10 minutes

        .. code-block:: python

            p = Protocol()
            sample_plate = p.ref("sample_plate",
                                 None,
                                 "96-pcr",
                                 storage="warm_37")

            # a plate must be sealed before it can be thermocycled
            p.seal(sample_plate)

            p.thermocycle(sample_plate,
                          [
                           {"cycles": 1,
                            "steps": [{
                               "temperature": "95:celsius",
                               "duration": "5:minute",
                               }]
                            },
                            {"cycles": 35,
                                "steps": [
                                   {"temperature": "95:celsius",
                                    "duration": "30:second"},
                                   {"temperature": "56:celsius",
                                    "duration": "30:second"},
                                   {"temperature": "72:celsius",
                                    "duration": "20:second"}
                                   ]
                           },
                               {"cycles": 1,
                                   "steps": [
                                   {"temperature": "72:celsius", "duration":"10:minute"}]
                               }
                          ])

        Autoprotocol Output:

        .. code-block:: json

            "instructions": [
                {
                  "object": "sample_plate",
                  "op": "seal"
                },
                {
                  "volume": "10:microliter",
                  "dataref": null,
                  "object": "sample_plate",
                  "groups": [
                    {
                      "cycles": 1,
                      "steps": [
                        {
                          "duration": "5:minute",
                          "temperature": "95:celsius"
                        }
                      ]
                    },
                    {
                      "cycles": 35,
                      "steps": [
                        {
                          "duration": "30:second",
                          "temperature": "95:celsius"
                        },
                        {
                          "duration": "30:second",
                          "temperature": "56:celsius"
                        },
                        {
                          "duration": "20:second",
                          "temperature": "72:celsius"
                        }
                      ]
                    },
                    {
                      "cycles": 1,
                      "steps": [
                        {
                          "duration": "10:minute",
                          "temperature": "72:celsius"
                        }
                      ]
                    }
                  ],
                  "op": "thermocycle"
                }
              ]

        Parameters
        ----------
        ref : str, Ref
            Container to be thermocycled
        groups : list of dicts
            List of thermocycling instructions formatted as above
        volume : str, Unit, optional
            Volume contained in wells being thermocycled
        dataref : str, optional
            Name of dataref representing read data if performing qPCR
        dyes : dict, optional
            Dictionary mapping dye types to the wells they're used in
        melting_start: str, Unit
            Temperature at which to start the melting curve.
        melting_end: str, Unit
            Temperature at which to end the melting curve.
        melting_increment: str, Unit
            Temperature by which to increment the melting curve. Accepted increment
            values are between 0.1 and 9.9 degrees celsius.
        melting_rate: str, Unit
            Specifies the duration of each temperature step in the melting curve.

        Raises
        ------
        AttributeError
            if groups are not properly formatted

        """
        if not isinstance(groups, list):
            raise AttributeError(
                "groups for thermocycling must be a list of cycles in the "
                "form of [{'cycles':___, 'steps': [{'temperature':___,"
                "'duration':___, }]}, { ... }, ...]")
        self.instructions.append(
            Thermocycle(ref, groups, volume, dataref, dyes, melting_start,
                        melting_end, melting_increment, melting_rate))

    def thermocycle_ramp(self, ref, start_temp, end_temp, time,
                         step_duration="60:second"):
        """Append instructions representing a thermocyle ramp-up or ramp-down
        protocol based on start_temp and end_temp

        Parameters
        ----------
        ref : str, Ref
            Plate to be thermocycled
        start_temp : str, Unit
            starting temperature to ramp up or down from
        end_temp : str, Unit
            final temperature to ramp up or down to
        time : str, Unit
            total duration of thermocycle protocol
        step_duration : str, Unit, optional
            individual temperature step duration
        """
        start_temp = int(Unit.fromstring(start_temp).value)
        end_temp = int(Unit.fromstring(end_temp).value)
        time = int(Unit.fromstring(time).value)
        num_steps = time // Unit.fromstring(step_duration).value
        groups = []
        step_size = (end_temp - start_temp) // num_steps
        assert num_steps > 0
        for i in range(0, int(num_steps)):
            groups.append({
                "cycles": 1,
                "steps": [{
                    "temperature": "%d:celsius" % (start_temp + i * step_size),
                    "duration": step_duration,
                }]
            })

        self.instructions.append(Thermocycle(ref, groups))

    def incubate(self, ref, where, duration, shaking=False, co2=0):
        '''
        Move plate to designated thermoisolater or ambient area for incubation
        for specified duration.

        Example Usage:

        .. code-block:: python

            p = Protocol()
            sample_plate = p.ref("sample_plate",
                                 None,
                                 "96-pcr",
                                 storage="warm_37")

            # a plate must be sealed/covered before it can be incubated
            p.seal(sample_plate)
            p.incubate(sample_plate, "warm_37", "1:hour", shaking=True)

        Autoprotocol Output:

        .. code-block:: json

            "instructions": [
                {
                  "object": "sample_plate",
                  "op": "seal"
                },
                {
                  "duration": "1:hour",
                  "where": "warm_37",
                  "object": "sample_plate",
                  "shaking": true,
                  "op": "incubate",
                  "co2_percent": 0
                }
              ]

        '''
        self.instructions.append(Incubate(ref, where, duration, shaking, co2))

    def plate_to_mag_adapter(self, ref, duration):
        """
        Transfer a plate to the magnetized slot on the liquid handler.
        Duration is the length of time to incubate the plate on the magnetic
        block before the pipetting operation takes place.

        Magnetic adapter instructions MUST be followed by Pipette instructions

        Example Usage:

        .. code-block:: python

          p.plate_to_mag_adapter(sample_plate, "5:minutes")
          p.transfer(sample_plate.well(0), sample_plate.well(1), "12:microliter")

        Autoprotocol Output:

        .. code-block:: json

          {
            "groups": [
              {
                "transfer": [
                  {
                    "volume": "12.0:microliter",
                    "to": "sample_plate/1",
                    "from": "sample_plate/0"
                  }
                ]
              }
            ],
            "x-magnetic_separate": {
              "duration": "5:minute",
              "object": "sample_plate"
            },
            "op": "pipette"
          }

        Parameters
        ----------
        ref : str, Ref
            plate to be transferred to magnetic adapter
        duration : str, Unit
            duration for plate to incubate on the magentic adapter (with no
            pipetting occuring)

        """
        sep = Pipette([])
        sep.data["x-magnetic_separate"] = {
            "object": ref,
            "duration": duration
        }
        self.instructions.append(sep)

    def plate_off_mag_adapter(self, ref):
        """
        Transfer a plate from the magnetized spot on the liquid handler to a
        non-magnetized one

        Magnetic adapter instructions MUST be followed by Pipette instructions

        Example Usage:

        .. code-block:: python

          p.plate_to_mag_adapter(sample_plate, "5:minutes")
          p.transfer(sample_plate.well(0), sample_plate.well(1), "12:microliter")
          p.plate_off_mag_adapter(sample_plate)
          p.transfer(sample_plate.well(13), sample_plate.well(1), "12:microliter")

        Autoprotocol Output:

        .. code-block:: json

          {
            "groups": [
              {
                "transfer": [
                  {
                    "volume": "12.0:microliter",
                    "to": "sample_plate/1",
                    "from": "sample_plate/0"
                  }
                ]
              }
            ],
            "x-magnetic_separate": {
              "duration": "5:minute",
              "object": "sample_plate"
            },
            "op": "pipette"
          },
          {
            "groups": [
              {
                "transfer": [
                  {
                    "volume": "12.0:microliter",
                    "to": "sample_plate/1",
                    "from": "sample_plate/13"
                  }
                ]
              }
            ],
            "op": "pipette"
          }

        Parameters
        ----------
        ref : str, Ref
            plate to be removed from magentic block

        """
        self.instructions.append(Pipette([]))

    def absorbance(self, ref, wells, wavelength, dataref, flashes=25):
        """
        Read the absorbance for the indicated wavelength for the indicated
        wells. Append an Absorbance instruction to the list of instructions for
        this Protocol object.

        Example Usage:

        .. code-block:: python

            p = Protocol()
            sample_plate = p.ref("sample_plate",
                                 None,
                                 "96-flat",
                                 storage="warm_37")

            p.absorbance(sample_plate, sample_plate.wells_from(0,12),
                         "600:nanometer", "test_reading", flashes=50)

        Autoprotocol Output:

        .. code-block:: json

            "instructions": [
                {
                  "dataref": "test_reading",
                  "object": "sample_plate",
                  "wells": [
                    "A1",
                    "A2",
                    "A3",
                    "A4",
                    "A5",
                    "A6",
                    "A7",
                    "A8",
                    "A9",
                    "A10",
                    "A11",
                    "A12"
                  ],
                  "num_flashes": 50,
                  "wavelength": "600:nanometer",
                  "op": "absorbance"
                }
              ]

        Parameters
        ----------
        ref : str, Ref
        wells : list, WellGroup
            WellGroup of wells to be measured or a list of well references in
            the form of ["A1", "B1", "C5", ...]
        wavelength : str, Unit
            wavelength of light absorbance to be read for the indicated wells
        dataref : str
            name of this specific dataset of measured absorbances
        flashes : int, optional

        """
        if isinstance(wells, WellGroup):
            wells = wells.indices()
        self.instructions.append(
            Absorbance(ref, wells, wavelength, dataref, flashes))

    def fluorescence(self, ref, wells, excitation, emission, dataref,
                     flashes=25):
        """
        Read the fluoresence for the indicated wavelength for the indicated
        wells.  Append a Fluorescence instruction to the list of instructions
        for this Protocol object.

        Example Usage:

        .. code-block:: python

            p = Protocol()
            sample_plate = p.ref("sample_plate",
                                 None,
                                 "96-flat",
                                 storage="warm_37")

            p.fluorescence(sample_plate, sample_plate.wells_from(0,12),
                           excitation="587:nanometer", emission="610:nanometer",
                           dataref="test_reading")

        Autoprotocol Output:

        .. code-block:: json

            "instructions": [
                {
                  "dataref": "test_reading",
                  "excitation": "587:nanometer",
                  "object": "sample_plate",
                  "emission": "610:nanometer",
                  "wells": [
                    "A1",
                    "A2",
                    "A3",
                    "A4",
                    "A5",
                    "A6",
                    "A7",
                    "A8",
                    "A9",
                    "A10",
                    "A11",
                    "A12"
                  ],
                  "num_flashes": 25,
                  "op": "fluorescence"
                }
              ]

        Parameters
        ----------
        ref : str, Container
            Container to plate read.
        wells : list, WellGroup
            WellGroup of wells to be measured or a list of well references in
            the form of ["A1", "B1", "C5", ...]
        excitation : str, Unit
            Wavelength of light used to excite the wells indicated
        emission : str, Unit
            Wavelength of light to be measured for the indicated wells
        dataref : str
            Name of this specific dataset of measured absorbances
        flashes : int, optional
            Number of flashes.

        """
        if isinstance(wells, WellGroup):
            wells = wells.indices()
        self.instructions.append(
            Fluorescence(ref, wells, excitation, emission, dataref, flashes))

    def luminescence(self, ref, wells, dataref):
        """
        Read luminescence of indicated wells.

        Example Usage:

        .. code-block:: python

            p = Protocol()
            sample_plate = p.ref("sample_plate",
                                 None,
                                 "96-flat",
                                 storage="warm_37")

            p.luminescence(sample_plate, sample_plate.wells_from(0,12),
                           "test_reading")

        Autoprotocol Output:

        .. code-block:: json

            "instructions": [
                {
                  "dataref": "test_reading",
                  "object": "sample_plate",
                  "wells": [
                    "A1",
                    "A2",
                    "A3",
                    "A4",
                    "A5",
                    "A6",
                    "A7",
                    "A8",
                    "A9",
                    "A10",
                    "A11",
                    "A12"
                  ],
                  "op": "luminescence"
                }
              ]

        Parameters
        ----------
        ref : str, Container
            Container to plate read.
        wells : list, WellGroup
            WellGroup or list of wells to be measured
        dataref : str
            Name of this dataset of measured luminescence readings.

        """
        if isinstance(wells, WellGroup):
            wells = wells.indices()
        self.instructions.append(Luminescence(ref, wells, dataref))

    def gel_separate(self, wells, volume, matrix, ladder, duration, dataref):
        """
        Separate nucleic acids on an agarose gel.

        Example Usage:

        .. code-block:: python

            p = Protocol()
            sample_plate = p.ref("sample_plate",
                                 None,
                                 "96-flat",
                                 storage="warm_37")

            p.gel_separate(sample_plate.wells_from(0,12), "10:microliter",
                           "agarose(8,0.8%)", "ladder1", "11:minute",
                           "genotyping_030214")

        Autoprotocol Output:

        .. code-block:: json

            "instructions": [
                {
                  "dataref": "genotyping_030214",
                  "matrix": "agarose(8,0.8%)",
                  "volume": "10:microliter",
                  "ladder": "ladder1",
                  "objects": [
                    "sample_plate/0",
                    "sample_plate/1",
                    "sample_plate/2",
                    "sample_plate/3",
                    "sample_plate/4",
                    "sample_plate/5",
                    "sample_plate/6",
                    "sample_plate/7",
                    "sample_plate/8",
                    "sample_plate/9",
                    "sample_plate/10",
                    "sample_plate/11"
                  ],
                  "duration": "11:minute",
                  "op": "gel_separate"
                }
            ]

        Parameters
        ----------
        wells : list, WellGroup
            List of string well references or WellGroup containing wells to be
            separated on gel.
        volume : str, Unit
            Volume of liquid to be transferred from each well specified to a
            lane of the gel.
        matrix : str
            Matrix (gel) in which to gel separate samples
        ladder : str
            Ladder by which to measure separated fragment size
        duration : str, Unit
            Length of time to run current through gel.
        dataref : str
            Name of this set of gel separation results.
        """
        max_well = int(matrix.split("(", 1)[1].split(",", 1)[0])
        if len(wells) > max_well:
          datarefs = 1
          for x in xrange(0, len(wells), max_well):
            self.gel_separate(wells[x:x+max_well], volume, matrix, ladder, duration,
                              "%s_%d" % (dataref, datarefs))
            datarefs += 1
        else:
          self.instructions.append(GelSeparate(wells, volume, matrix, ladder,
                                               duration, dataref))

    def seal(self, ref, type="ultra-clear"):
        """
        Seal indicated container using the automated plate sealer.

        Example Usage:

        .. code-block:: python

            p = Protocol()
            sample_plate = p.ref("sample_plate",
                                 None,
                                 "96-flat",
                                 storage="warm_37")

            p.seal(sample_plate)

        Autoprotocol Output:

        .. code-block:: json

            "instructions": [
                {
                  "object": "sample_plate",
                  "type": "ultra-clear"
                  "op": "seal"
                }
              ]

        Parameters
        ----------
        ref : Ref, str
          Container to be sealed
        type : str
          Seal type to be used, such as "ultra-clear" or "foil".

        """
        self.instructions.append(Seal(ref, type))

    def unseal(self, ref):
        """
        Remove seal from indicated container using the automated plate unsealer.

        Example Usage:

        .. code-block:: python

            p = Protocol()
            sample_plate = p.ref("sample_plate",
                                 None,
                                 "96-flat",
                                 storage="warm_37")
            # a plate must be sealed to be unsealed
            p.seal(sample_plate)

            p.unseal(sample_plate)

        Autoprotocol Output:

        .. code-block:: json

            "instructions": [
                {
                  "object": "sample_plate",
                  "op": "seal"
                },
                {
                  "object": "sample_plate",
                  "op": "unseal"
                }
              ]

        Parameters
        ----------
        ref : Ref, str
            Container to be unsealed

        """
        self.instructions.append(Unseal(ref))

    def cover(self, ref, lid='standard'):
        """
        Place specified lid type on specified container

        Example Usage:

        .. code-block:: python

            p = Protocol()
            sample_plate = p.ref("sample_plate",
                                 None,
                                 "96-flat",
                                 storage="warm_37")
            p.cover(sample_plate, lid="universal")

        Autoprotocol Output:

        .. code-block:: json

            "instructions": [
                {
                  "lid": "universal",
                  "object": "sample_plate",
                  "op": "cover"
                }
              ]

        Parameters
        ----------
        ref : str
            Container to be convered
        lid : {"standard", "universal", "low_evaporation"}, optional
            Type of lid to cover container with

        """
        self.instructions.append(Cover(ref, lid))

    def uncover(self, ref):
        """
        Remove lid from specified container

        Example Usage:

        .. code-block:: python

            p = Protocol()
            sample_plate = p.ref("sample_plate",
                                 None,
                                 "96-flat",
                                 storage="warm_37")
            # a plate must have a cover to be uncovered
            p.cover(sample_plate, lid="universal")

            p.uncover(sample_plate)

        Autoprotocol Output:

        .. code-block:: json

            "instructions": [
                {
                  "lid": "universal",
                  "object": "sample_plate",
                  "op": "cover"
                },
                {
                  "object": "sample_plate",
                  "op": "uncover"
                }
              ]

        Parameters
        ----------
        ref : str
            Container to remove lid from

        """
        self.instructions.append(Uncover(ref))

    def flow_analyze(self, dataref, FSC, SSC, neg_controls, samples,
                     colors=None, pos_controls=None):
      """
      Perform flow cytometry.The instruction will be executed within the voltage
      range specified for each channel, optimized for the best sample
      separation/distribution that can be achieved within these limits. The
      vendor will specify the device that this instruction is executed on and
      which excitation and emission spectra are available. At least one negative
      control is required, which will be used to define data acquisition
      parameters as well as to determine any autofluorescent properties for the
      sample set. Additional negative positive control samples are optional.
      Positive control samples will be used to optimize single color signals and,
      if desired, to minimize bleed into other channels.


      For each sample this instruction asks you to specify the `volume` and/or
      `captured_events`. Vendors might also require `captured_events` in case
      their device does not support volumetric sample intake. If both conditions
      are supported, the vendor will specify if data will be collected only until
      the first one is met or until both conditions are fulfilled.

      Example Usage:


      Autoprotocol Output:

      Parameters
      ----------
      dataref : str
          Name of flow analysis dataset generated.
      FSC : dict
          Dictionary containing FSC channel parameters in the form of:

          .. code-block:: json

              {
                "voltage_range": {
                  "low": "230:volt",
                  "high": "280:volt"
                  },
                "area": true,             //default: true
                "height": true,           //default: true
                "weight": false           //default: false
              }

      SSC : dict
          Dictionary of SSC channel parameters in the form of:

          .. code-block:: json

              {
                "voltage_range": {
                  "low": <voltage>,
                  "high": <voltage>"
                  },
                "area": true,             //default: true
                "height": true,           //default: false
                "weight": false           //default: false
              }

      neg_controls : list of dicts
          List of negative control wells in the form of:

          .. code-block:: json

              {
                  "well": well,
                  "volume": volume,
                  "captured_events": integer,     // optional, default infinity
                  "channel": [channel_name]
              }

          at least one negative control is required.
      samples : list of dicts
          List of samples in the form of:

          .. code-block:: json

              {
                  "well": well,
                  "volume": volume,
                  "captured_events": integer,     // optional, default infinity
              }

          at least one sample is required
      colors : list of dicts, optional
          Optional list of colors in the form of:

          .. code-block:: json

            [{
              "name": "FitC",
              "emission_wavelength": "495:nanometer",
              "excitation_wavelength": "519:nanometer",
              "voltage_range": {
                "low": <voltage>,
                "high": <voltage>
              },
              "area": true,             //default: true
              "height": false,          //default: false
              "weight": false           //default: false
            }, ... ]

      pos_controls : list of dicts, optional
          Optional list of positive control wells in the form of:

          .. code-block:: json

              [{
                  "well": well,
                  "volume": volume,
                  "captured_events": integer,     // optional, default infinity
                  "channel": [channel_name],
                  "minimize_bleed": [{            // optional
                    "from": color,
                    "to": [color]
                  }, ...
              ]

    """
      self.instructions.append(FlowAnalyze(dataref, FSC, SSC, neg_controls,
                                           samples, colors, pos_controls))

    def oligosynthesize(self, oligos):
        """
        Specify a list of oligonucleotides to be synthesized and a destination for each product.

        Example Usage:

        .. code-block:: python

            oligo_1 = p.ref("oligo_1", None, "micro-1.5", discard=True)

            p.oligosynthesize([{"sequence": "CATGGTCCCCTGCACAGG",
                                "destination": oligo_1.well(0),
                                "scale": "25nm",
                                "purification": "standard"}])

        Autoprotocol Output:

        .. code-block:: json

            "instructions": [
                {
                  "oligos": [
                    {
                      "destination": "oligo_1/0",
                      "sequence": "CATGGTCCCCTGCACAGG",
                      "scale": "25nm",
                      "purification": "standard"
                    }
                  ],
                  "op": "oligosynthesize"
                }
              ]

        Parameters
        ----------
        oligos : list of dicts
            List of oligonucleotides to synthesize.  Each dictionary should
            contain the oligo's sequence, destination, scale and purification

            .. code-block:: json

                [
                    {
                      "destination": "my_plate/A1",
                      "sequence": "GATCRYMKSWHBVDN",
                        // - standard IUPAC base codes
                        // - IDT also allows rX (RNA), mX (2' O-methyl RNA), and
                        //   X*/rX*/mX* (phosphorothioated)
                        // - they also allow inline annotations for modifications,
                        //   eg "GCGACTC/3Phos/" for a 3' phosphorylation
                        //   eg "aggg/iAzideN/cgcgc" for an internal modification
                      "scale": "25nm" | "100nm" | "250nm" | "1um",
                      "purification": "standard" | "page" | "hplc",
                        // default: standard
                    },
                    ...
                ]
        """
        self.instructions.append(Oligosynthesize(oligos))

    def spread(self, source, dest, volume):
      """
      Spread the specified volume of the source aliquot across the surace of the
      agar contained in the object container

      Example Usage:


      Autoprotocol Output:


      Parameters
      ----------
      source : str, Well
          Source of material to spread on agar
      dest : str, Well
          Reference to destination location (plate containing agar)
      volume : str, Unit
          Volume of source material to spread on agar

      """
      volume = Unit.fromstring(volume)
      if dest.volume:
        dest.volume += volume
      else:
        dest.volume = volume
      if source.volume:
        source.volume -= volume
      self.instructions.append(Spread(source, dest, volume))

    def autopick(self, source, dests, min_count=1):
      """
      Pick at least `min_count` colonies from the location specified in "from" to
      the location(s) specified in "to" in the order that they are specified
      until there are no more colonies available. If there are fewer than
      `min_count` colonies detected, the instruction will fail.

      Example Usage:


      Autoprotocol Output:


      Parameters
      ----------
      source : str, Well
          Reference to plate containing agar and colonies to pick
      dests : list of str, list of Well
          List of destination(s) for picked colonies
      min_count : int, optional
          Minimum number of colonies to detect in order to continue with
          autopicking

      """
      if isinstance(dests, Well) or isinstance(dests, str):
        dests = [dests]
      self.instructions.append(Autopick(source, dests, min_count))

    def image_plate(self, ref, mode, dataref):
      """
      Capture an image of the specified container.

      Parameters
      ----------
      ref : str, Container
          Container to take image of
      mode : str
          Imaging mode (currently supported: "top")
      dataref : str
          Name of data reference of resulting image

      """
      self.instructions.append(ImagePlate(ref, mode, dataref))

    def _ref_for_well(self, well):
        return "%s/%d" % (self._ref_for_container(well.container), well.index)

    def _ref_for_container(self, container):
        for k in self.refs:
            v = self.refs[k]
            if v.container is container:
                return k

    @staticmethod
    def fill_wells(dst_group, src_group, volume, distribute_target):
        """
        Distribute liquid to a WellGroup, sourcing the liquid from a group
        of wells all containing the same substance.

        Parameters
        ----------
        dst_group : WellGroup
            WellGroup to distribute liquid to
        src_group : WellGroup
            WellGroup containing the substance to be distributed
        volume : str, Unit
            volume of liquid to be distributed to each destination well

        Returns
        -------
        distributes : list
            List of distribute groups

        Raises
        ------
        RuntimeError
            if source wells run out of liquid before distributing to all
            designated destination wells
        RuntimeError
            if length of list of volumes does not match the number of destination
            wells to be distributed to

        """

        src = None
        distributes = []
        src_group = WellGroup(src_group)
        dst_group = WellGroup(dst_group)
        if isinstance(volume, list):
            if len(volume) != len(dst_group.wells):
                raise RuntimeError("List length of volumes provided for "
                                   "distribution does not match the number of "
                                   " destination wells")
            volume = [Unit.fromstring(x) for x in volume]
        else:
            volume = [Unit.fromstring(volume)]*len(dst_group.wells)
        for d,v in list(zip(dst_group.wells, volume)):
            if len(distributes) == 0 or src.volume < v:
                # find a src well with enough volume
                src = next(
                    (w for w in src_group.wells if w.volume > v), None)
                if src is None:
                    raise RuntimeError(
                        "no well in source group has more than %s %s(s)" %
                        (str(v).rsplit(":")[0],str(v).rsplit(":")[1]))
                distributes.append({
                    "from": src,
                    "to": []
                })
            opts = {
              "well": d,
              "volume": v
            }
            if distribute_target:
              opts["distribute_target"] = distribute_target
            distributes[-1]["to"].append(opts)
            src.volume -= v
            if d.volume:
                d.volume += v
            else:
                d.volume = v
        return distributes

    def _pipette(self, groups):
        """Append given pipette groups to the protocol

        """
        if len(self.instructions) > 0 and \
                self.instructions[-1].op == 'pipette':
            self.instructions[-1].groups += groups
        else:
            self.instructions.append(Pipette(groups))

    def _refify(self, op_data):
        if type(op_data) is dict:
            return {k: self._refify(v) for k, v in op_data.items()}
        elif type(op_data) is list:
            return [self._refify(i) for i in op_data]
        elif isinstance(op_data, Well):
            return self._ref_for_well(op_data)
        elif isinstance(op_data, WellGroup):
            return [self._ref_for_well(w) for w in op_data.wells]
        elif isinstance(op_data, Container):
            return self._ref_for_container(op_data)
        elif isinstance(op_data, Unit):
            return str(op_data)
        else:
            return op_data

    def _ref_containers_and_wells(self, params):
        """
        Used by harness.run() to process JSON container and well references

        .. code-block:: python

            parameters = {
                "sample": {
                        "id": null,
                        "type": "micro-1.5",
                        "storage": "cold_4",
                        "discard": null
                },
                "mastermix_loc": "sample_plate/A1",
                "samples": [
                    "sample_plate/B1",
                    "sample_plate/B2",
                    "sample_plate/B3",
                    "sample_plate/B4"
                ]
            }

            protocol.make_well_references(parameters)

        returns:

        .. code-block:: python

            {
                "refs":{
                    "sample": Container(None, "micro-1.5")
                },
                "mastermix_loc": protocol.refs["sample_plate"].well("A1"),
                "samples": WellGroup([
                        protocol.refs["sample_plate"].well("B1"),
                        protocol.refs["sample_plate"].well("B2"),
                        protocol.refs["sample_plate"].well("B3"),
                        protocol.refs["sample_plate"].well("B4")
                    ])
            }

        Parameters
        ----------
        params : dict
            A dictionary of parameters to be passed to a protocol.

        """
        parameters = {}
        containers = {}

        # ref containers
        for k, v in params.items():
            if isinstance(v, dict):
                parameters[str(k)] = self._ref_containers_and_wells(v)
            if isinstance(v, list) and isinstance(v[0], dict):
                for cont in v:
                    self._ref_containers_and_wells(cont.encode('utf-8'))
            elif isinstance(v, dict) and "type" in v:
                if "discard" in v:
                    discard = v["discard"]
                    if discard and v.get("storage"):
                        raise RuntimeError("You must either specify a storage "
                                           "condition or set discard to true, "
                                           "not both.")
                else:
                    discard = False
                containers[str(k)] = \
                    self.ref(k, v["id"], v["type"], storage=v.get("storage"),
                             discard=discard)
            else:
                parameters[str(k)] = v

        parameters["refs"] = containers

        # ref wells (must be done after reffing containers)
        for k, v in params.items():
            if isinstance(v, list) and "/" in str(v[0]):
                group = WellGroup([])

                for w in v:
                    cont, well = w.rsplit("/", 1)
                    group.append(self.refs[cont].container.well(well))

                parameters[str(k)] = group
            elif "/" in str(v):
                ref_name = v.rsplit("/")[0]

                if not ref_name in self.refs:
                    raise RuntimeError(
                        "Parameters contain well references to "
                        "a container that isn't referenced in this protocol: "
                        "'%s'." % ref_name)

                if v.rsplit("/")[1] == "all_wells":
                    parameters[str(k)] = self.refs[ref_name].container.all_wells()
                else:
                    parameters[str(k)] = self.refs[ref_name].container.well(v.rsplit("/")[1])
            else:
                parameters[str(k)] = v

        return parameters<|MERGE_RESOLUTION|>--- conflicted
+++ resolved
@@ -707,7 +707,6 @@
                                        "transfers")
                 source = WellGroup(sources)
 
-<<<<<<< HEAD
         for s,d,v in list(zip(source.wells, dest.wells, volume)):
             if v >= Unit(900, "microliter"):
                 diff = Unit.fromstring(v) - Unit(800, "microliter")
@@ -722,9 +721,7 @@
                   diff -= diff
 
                 break
-=======
-        for s, d, v in list(zip(source.wells, dest.wells, volume)):
->>>>>>> c9584b4d
+
             if mix_after and not mix_vol:
                 mix_vol = v
             xfer = {
